--- conflicted
+++ resolved
@@ -42,9 +42,6 @@
 	}
 )
 
-<<<<<<< HEAD
-// pair is a pair of floats and ints.
-=======
 type ModelParams struct {
 	Model  string // model path
 	Prompt string
@@ -89,7 +86,7 @@
 	VerbosePrompt bool
 }
 
->>>>>>> eea08500
+// pair is a C++ inspired struct
 type pair struct {
 	first  float32
 	second uint32
