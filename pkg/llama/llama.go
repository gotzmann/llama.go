package llama

import (
	"container/ring"
	"fmt"
	"io"
	"math"
	"math/rand"
	"os"
	"reflect"
	"runtime"
	"sort"
	"time"
	"unsafe"

	"github.com/schollz/progressbar/v3"

	"github.com/mattn/go-colorable"
	"github.com/mitchellh/colorstring"
	"github.com/x448/float16"
	"golang.org/x/exp/slices"

	"github.com/gotzmann/llama.go/pkg/ml"
)

const (
	LLAMA_FILE_VERSION           = 1
	LLAMA_FILE_MAGIC             = 0x67676a74 // 'ggjt' in hex
	LLAMA_FILE_MAGIC_OLD         = 0x67676d66 // 'ggmf' in hex
	LLAMA_FILE_MAGIC_UNVERSIONED = 0x67676d6c // 'ggml' pre-versioned files

	SPLIT_NONE       = 0
	SPLIT_BY_COLUMNS = 1
	SPLIT_BY_ROWS    = 2
)

var (
	// determine number of model parts based on the dimension
	LLAMA_N_PARTS = map[uint32]int{
		4096: 1,
		5120: 2,
		6656: 4,
		8192: 8,
	}
)

type pair struct {
	first  float32
	second uint32
}

type Context struct {
	Model *Model
	Vocab *ml.Vocab

	// decode output (2-dimensional array: [n_tokens][n_vocab])
	Logits    []float32
	LogitsAll bool

	// input embedding (1-dimensional array: [n_embd])
	Embedding []float32
}

func NewContext() *Context {
	return &Context{
		Model:     NewModel(),
		Vocab:     ml.NewVocab(0),
		Logits:    make([]float32, 0, 0), // NewFloatSlice(0, 0),
		Embedding: make([]float32, 0, 0), // NewFloatSlice(0, 0),
	}
}

// struct llama_context_params {
type ContextParams struct {
	CtxSize    uint32 // text context
	PartsCount int    // -1 for default
	Seed       int    // RNG seed, 0 for random
	LogitsAll  bool   // the llama_eval() call computes all logits, not just the last one
	VocabOnly  bool   // only load the vocabulary, no weights
	UseLock    bool   // force system to keep model in RAM
	Embedding  bool   // embedding mode only
}

type Layer struct {

	// normalization
	attentionNorm *ml.Tensor

	// attention
	wq *ml.Tensor
	wk *ml.Tensor
	wv *ml.Tensor
	wo *ml.Tensor

	// normalization
	ffn_norm *ml.Tensor

	// ff
	w1 *ml.Tensor
	w2 *ml.Tensor
	w3 *ml.Tensor
}

// default hparams (LLaMA 7B)
type HParams struct {
	ctxSize     uint32 // 512
	vocabSize   uint32 // 32000
	embdSize    uint32 // 4096
	multSize    uint32 // 256
	headsCount  uint32 // 32
	layersCount uint32 // 32
	rotCount    uint32 // 64
	f16         uint32 // 1
}

type ModelType uint8

// available llama models
const (
	MODEL_UNKNOWN ModelType = iota
	MODEL_7B
	MODEL_13B
	MODEL_30B
	MODEL_65B
)

type KVCache struct {
	K *ml.Tensor
	V *ml.Tensor

	N uint32 // number of tokens currently in the cache
}

type Model struct {
	Type    ModelType
	ctx     *ml.Context
	hparams HParams

	tokEmbeddings *ml.Tensor
	norm          *ml.Tensor
	output        *ml.Tensor

	layers []Layer
	kvSelf KVCache // key + value cache for the self attention

	loadedCount uint32
	tensors     map[string]*ml.Tensor
}

func NewModel() *Model {
	return &Model{
		hparams: HParams{
			ctxSize:     512,
			vocabSize:   32000,
			embdSize:    4096,
			multSize:    256,
			headsCount:  32,
			layersCount: 32,
			rotCount:    64,
			f16:         1,
		},
		layers:  make([]Layer, 0),
		tensors: make(map[string]*ml.Tensor),
		kvSelf: KVCache{
			K: &ml.Tensor{},
			V: &ml.Tensor{},
		},
	}
}

func min(a, b int) int {
	if a <= b {
		return a
	}
	return b
}

// Resize() (safe) for using instead of C++ std::vector:resize()
// https://go.dev/play/p/VlQ7N75E5AD
func Resize(slice []float32, size int) []float32 {
	newSlice := make([]float32, size)
	for i := 0; i < min(size, len(slice)); i++ {
		newSlice[i] = slice[i]
	}
	return newSlice
}

// NB! This do not clear the underlying array when resizing
// https://go.dev/play/p/DbK4dFqwrZn
func ResizeInplace(slice *[]float32, size int) {
	if len(*slice) == size {
		return
	} else if size < len(*slice) {
		*slice = (*slice)[:size]
	} else {
		*slice = slices.Grow(*slice, size)
		*slice = (*slice)[:size]
	}
}

// evaluate the transformer
//
//   - lctx:      llama context
//   - tokens:    new batch of tokens to process
//   - n_past:    the context size so far
//   - n_threads: number of threads to use
//

func Eval(

	lctx *Context,
	tokens []uint32,
	tokensCount uint32,
	pastCount uint32,
	threadsCount int) error {

	N := tokensCount
	model := lctx.Model
	kvSelf := model.kvSelf

	embdSize := model.hparams.embdSize
	layersCount := model.hparams.layersCount
	ctxSize := model.hparams.ctxSize
	headsCount := model.hparams.headsCount
	vocabSize := model.hparams.vocabSize
	rotCount := model.hparams.embdSize / model.hparams.headsCount

	ctx0 := &ml.Context{} //ctx0 := ml.Init(ml.InitParams{})

	// for big prompts, if BLAS is enabled, it is better to use only one thread
	// otherwise, the threads are spin-lock waiting for the BLAS calls and are degrading the performance
	graph := ml.Graph{ThreadsCount: threadsCount}

	// Convert the tokens to a []float32 slice
	tokensFloat32 := make([]float32, len(tokens))
	for i, token := range tokens {
		tokensFloat32[i] = float32(token)
	}

	// Initialize the embd tensor with the tokensFloat32 data
	embd := ml.NewTensor(ctx0, ml.TYPE_F32, 1, uint32(len(tokens)), 1, 1, 1, tokensFloat32)
	inpL := ml.GetRows(ctx0, model.tokEmbeddings, embd)

	for il := uint32(0); il < layersCount; il++ {

		//if il > 0 {
		//	break // DEBUG
		//}

		inpSA := inpL
		cur := &ml.Tensor{}

		// norm
		cur = ml.RMSNorm(ctx0, inpL)

		// cur = attention_norm*cur
		rep := ml.Repeat(ctx0, model.layers[il].attentionNorm, cur)

		cur = ml.Mul(ctx0, rep, cur)

		// self-attention
		{
			Qcur := ml.MulMat(ctx0, model.layers[il].wq, cur)
			Kcur := ml.MulMat(ctx0, model.layers[il].wk, cur)
			Vcur := ml.MulMat(ctx0, model.layers[il].wv, cur)

			// store key and value to memory
			if N >= 1 {

				////struct ggml_tensor * k = ggml_view_1d(ctx0, kv_self.k, N*n_embd, (ggml_element_size(kv_self.k)*n_embd)*(il*n_ctx + n_past));
				////struct ggml_tensor * v = ggml_view_1d(ctx0, kv_self.v, N*n_embd, (ggml_element_size(kv_self.v)*n_embd)*(il*n_ctx + n_past));

				////ggml_build_forward_expand(&graph, ggml_cpy(ctx0, Kcur, k));
				////ggml_build_forward_expand(&graph, ggml_cpy(ctx0, Vcur, v));

				// NB! ggml_element_size(kv_self.k) = 2 for FP16
				k := ml.View1D(ctx0, kvSelf.K, N*embdSize, embdSize*(il*ctxSize+pastCount))
				v := ml.View1D(ctx0, kvSelf.V, N*embdSize, embdSize*(il*ctxSize+pastCount))

				ml.BuildForwardExpand(&graph, ml.Copy(ctx0, Kcur, k))
				ml.BuildForwardExpand(&graph, ml.Copy(ctx0, Vcur, v))
			}

			// Q = Qcur.contiguous().view(n_embd/n_head, n_head, N).permute(0, 2, 1, 3)
			Q :=
				ml.Permute(ctx0,
					ml.Rope(ctx0,
						ml.Copy(ctx0,
							Qcur,
							ml.NewTensor3D(ctx0, ml.TYPE_F32, embdSize/headsCount, headsCount, N)),
						pastCount, rotCount, 0),
					0, 2, 1, 3)

			// K = Kmem.view(n_embd/n_head, n_head, n_past + N).permute(0, 2, 1, 3)
			K :=
				ml.Permute(ctx0,
					ml.Rope(ctx0,
						ml.Reshape3D(ctx0,
							////ggml_view_1d(ctx0, kv_self.k, (n_past + N)*n_embd, il*n_ctx*ggml_element_size(kv_self.k)*n_embd),
							////n_embd/n_head, n_head, n_past + N),
							ml.View1D(ctx0, kvSelf.K, (pastCount+N)*embdSize, il*ctxSize*embdSize),
							embdSize/headsCount, headsCount, pastCount+N),
						pastCount, rotCount, 1),
					0, 2, 1, 3)

			// K * Q
			////struct ggml_tensor * KQ = ggml_mul_mat(ctx0, K, Q);
			KQ := ml.MulMat(ctx0, K, Q)

			// KQ_scaled = KQ / sqrt(n_embd/n_head)
			KQScaled :=
				ml.Scale(ctx0,
					KQ,
					ml.NewFP32(ctx0, float32(1.0/math.Sqrt(float64(embdSize)/float64(headsCount)))),
				)

			// KQ_masked = mask_past(KQ_scaled)
			////struct ggml_tensor * KQ_masked = ggml_diag_mask_inf(ctx0, KQ_scaled, n_past);
			KQMasked := ml.DiagMaskInf(ctx0, KQScaled, pastCount)

			// KQ = soft_max(KQ_masked)
			////struct ggml_tensor * KQ_soft_max = ggml_soft_max(ctx0, KQ_masked);
			KQSoftMax := ml.SoftMax(ctx0, KQMasked)

			// V_trans = Vmem.view(n_embd/n_head, n_head, n_past + N).permute(1, 2, 0, 3).contiguous()
			VTrans :=
				ml.Copy(ctx0,
					ml.Permute(ctx0,
						ml.Reshape3D(ctx0,
							ml.View1D(ctx0, kvSelf.V, (pastCount+N)*embdSize, il*ctxSize*embdSize),
							embdSize/headsCount, headsCount, pastCount+N),
						1, 2, 0, 3),
					ml.NewTensor3D(ctx0, ml.TYPE_F32 /* kv_self.v->type */, pastCount+N, embdSize/headsCount, headsCount))

			// KQV = transpose(V) * KQ_soft_max
			KQV := ml.MulMat(ctx0, VTrans, KQSoftMax)

			// KQV_merged = KQV.permute(0, 2, 1, 3)
			KQVMerged := ml.Permute(ctx0, KQV, 0, 2, 1, 3)

			// cur = KQV_merged.contiguous().view(n_embd, N)
			cur = ml.Copy(ctx0,
				KQVMerged,
				ml.NewTensor2D(ctx0, ml.TYPE_F32, embdSize, N))

			// projection (no bias)
			cur = ml.MulMat(ctx0,
				model.layers[il].wo,
				cur)
		}

		inpFF := ml.Add(ctx0, cur, inpSA)

		// feed-forward network
		{
			// norm
			{
				cur = ml.RMSNorm(ctx0, inpFF)

				// cur = ffn_norm*cur
				cur = ml.Mul(ctx0,
					ml.Repeat(ctx0, model.layers[il].ffn_norm, cur),
					cur)
			}

			tmp := ml.MulMat(ctx0,
				model.layers[il].w3,
				cur)

			cur = ml.MulMat(ctx0,
				model.layers[il].w1,
				cur)

			// SILU activation
			cur = ml.Silu(ctx0, cur)

			cur = ml.Mul(ctx0, cur, tmp)

			cur = ml.MulMat(ctx0,
				model.layers[il].w2,
				cur)
		}

		cur = ml.Add(ctx0, cur, inpFF)

		// input for next layer
		inpL = cur

	}

	// used at the end to optionally extract the embeddings
	////var embeddings *ml.Tensor

	// --- norm

	inpL = ml.RMSNorm(ctx0, inpL)

	// inpL = norm*inpL
	inpL = ml.Mul(ctx0,
		ml.Repeat(ctx0, model.norm, inpL),
		inpL)

	embeddings := inpL

	// lm_head
	inpL = ml.MulMat(ctx0, model.output, inpL)

	// logits -> probs
	// COMMENTED inpL = ggml_soft_max(ctx0, inpL);

	// run the computation
	ml.BuildForwardExpand(&graph, inpL)

	ml.GraphCompute(ctx0, &graph)

	// --- extract logits

	//fmt.Printf("\n\n=== INPL 09 === [%d,%d,%d,%d] ===\n", inpL.NE[0], inpL.NE[1], inpL.NE[2], inpL.NE[3]) // DEBUG
	//for ii := 0; ii < 12; ii++ {
	//	fmt.Printf("%.4f  ", inpL.Data[ii])
	//}

	if lctx.LogitsAll {
		fmt.Print("\n[HALT] Not Expected: lctx.LogitsAll == true")
		os.Exit(1)

		/*
			// Copy inpL.Data to lctx.Logits
			for i := uint32(0); i < vocabSize*N; i++ {
				if i >= uint32(len(lctx.Logits)) || i >= uint32(len(inpL.Data)) {
					fmt.Println("Error: Index out of bounds during Logits copy")
					os.Exit(1)
				}
				lctx.Logits[i] = inpL.Data[i]
			}
		*/
	} else {
		// Copy only the relevant part of inpL.Data to lctx.Logits
		for i := uint32(0); i < vocabSize; i++ {
			srcIndex := vocabSize*(N-1) + i
			if i >= uint32(len(lctx.Logits)) || srcIndex >= uint32(len(inpL.Data)) {
				fmt.Println("Error: Index out of bounds during Logits copy")
				os.Exit(1)
			}
			lctx.Logits[i] = inpL.Data[srcIndex]
		}
	}

	if ml.DEBUG {
		printTensor(inpL, "INPL")

		fmt.Printf("\n\n=== LOGITS === %d ===\n", len(lctx.Logits)) // DEBUG
		for ii := 0; ii < 13; ii++ {
			fmt.Printf("%.4f  ", lctx.Logits[ii])
		}
	}

	// --- extract embeddings

	if len(lctx.Embedding) > 0 {
		////memcpy(embedding_out.data(), (float *) ggml_get_data(embeddings) + (n_embd*(N - 1)), sizeof(float)*n_embd);
		for i := uint32(0); i < embdSize; i++ {
			lctx.Embedding[i] = embeddings.Data[(embdSize*(N-1))+i] // FIXME ASAP
		}
	}

	return nil
}

func printTensor(tensor *ml.Tensor, name string) {
	var dt string
	if tensor.Type == ml.TYPE_F16 {
		dt = "FP16"
	}
	if tensor.Type == ml.TYPE_F32 {
		dt = "FP32"
	}
	if tensor.Type == ml.TYPE_Q4_0 {
		dt = "INT4"
	}

	fmt.Printf("\n\n=== [ %s | %s | %d:%d:%d ] ===\n",
		name, dt, tensor.NE[0], tensor.NE[1], tensor.NE[2])

	for nn := 0; nn < min(12, int(tensor.NE[1])); nn++ {
		fmt.Printf("\n %d x %d ...\t", nn, tensor.NE[0])
		for ii := 0; ii < min(12, int(tensor.NE[0])); ii++ {
			fmt.Printf("%.3f\t", tensor.Data[nn*int(tensor.NE[0])+ii])
		}
	}
}

func sampleTopK(logitsID []pair, topK uint32) []pair {
	// find the top K tokens

	// std::partial_sort
	// Rearranges elements such that the range [first, middle) contains
	// the sorted middle − first smallest elements in the range [first, last).
	// The order of equal elements is not guaranteed to be preserved.
	// The order of the remaining elements in the range [middle, last) is unspecified.

	/*std::partial_sort(
	        logits_id.begin(),
	        logits_id.begin() + top_k, logits_id.end(),
	        [](const std::pair<double, gpt_vocab::id> & a, const std::pair<double, gpt_vocab::id> & b) {
	    return a.first > b.first;
	});*/

	//keys := make([]double, 0, len(logitsID))
	//for k := range logitsID {
	//	keys = append(keys, k)
	//}
	//sort.Float64s(keys)

	sort.Slice(
		logitsID[:topK],
		func(i, j int) bool {
			return logitsID[i].first < logitsID[j].first // FIXME ASAP We need bigger elements first
		})

	// logits_id.resize(top_k);
	//for i := uint32(0); i < len(keys)-topK; i++ {
	//delete(logitsID, keys[i])
	//}

	ret := make([]pair, 0, topK)
	copy(ret, logitsID)

	return ret
}

// llama_sample_top_p_top_k
// sample next token given probabilities for each embedding
//
//   - consider only the top K tokens
//   - from them, consider only the top tokens with cumulative probability > P
//

// std::mt19937 = A Mersenne Twister pseudo-random generator of 32-bit numbers with a state size of 19937 bits.
func SampleTopPTopK(
	lctx *Context,
	// lastNTokens []uint32,
	lastNTokens *ring.Ring,
	lastNTokensSize uint32, // FIXME Remove
	topK uint32,
	topP float32,
	temp float32,
	repeatPenalty float32,
) uint32 {

	////auto & rng = lctx.rng;
	////logitsCount := uint32(len(vocab.ID2Token))
	logitsCount := lctx.Model.hparams.vocabSize
	logits := lctx.Logits

	if ml.DEBUG {
		fmt.Printf("\n\n>>> SampleTopPTopK <<<\n")
		fmt.Printf("\n=== LOGITS | %d ===\n", len(logits))
		for i := 0; i < 8; i++ {
			fmt.Printf("%.4f ", logits[i])
		}
		fmt.Printf(" ... ")
		for i := int(len(logits)) - 1; i >= int(len(logits))-8; i-- {
			fmt.Printf("%.4f ", logits[i])
		}
		/*
			fmt.Printf("\n=== LAST N TOKENS | %d ===\n", len(lastNTokens))
			for i := 0; i < int(lastNTokensSize); i++ {
				fmt.Printf("%d ", lastNTokens[i])
			}
		*/
		extractedTokens := ExtractTokens(lastNTokens.Move(-int(lastNTokensSize)), int(lastNTokensSize))
		fmt.Printf("\n=== LAST N TOKENS | %d ===\n", len(extractedTokens))
		for i := 0; i < int(lastNTokensSize); i++ {
			fmt.Printf("%d ", extractedTokens[i])
		}
	}

	////if (temp <= 0) {
	////    // select the token with the highest logit directly
	////    float max_logit = plogits[0];
	////    llama_vocab::id max_id = 0;
	////
	////    for (int i = 1; i < n_logits; ++i) {
	////        if (plogits[i] > max_logit) {
	////            max_logit = plogits[i];
	////            max_id = i;
	////        }
	////    }
	////    return max_id;
	////}

	////const auto * plogits = logits.data() + logits.size() - n_logits;
	//plogits := logits[len(logits)-int(logitsCount):] // FIXME ASAP
	plogits := logits[:]

	////std::vector<std::pair<double, llama_vocab::id>> logits_id;
	////logits_id.reserve(n_logits);
	logitsID := make([]pair, 0, logitsCount) // FIXME LEN vs CAP

	{
		scale := float32(1.0 / temp)
		for i := uint32(0); i < logitsCount; i++ {

			// Repetition penalty from ctrl paper (https://arxiv.org/abs/1909.05858)
			// Credit https://github.com/facebookresearch/llama/compare/main...shawwn:llama:main

			// Check if the i-th token is present in the last_n_tokens ring buffer
			tokenExists := false
			lastNTokens.Do(func(p interface{}) {
				if p.(uint32) == i {
					tokenExists = true
				}
			})

			// If lastNTokens already contains i-th token, append it with repeat penalty
			if tokenExists {
				// If score < 0, then repetition penalty has to be multiplied to reduce the previous token probability
				if plogits[i] < 0.0 {
					logitsID = append(logitsID, pair{plogits[i] * scale * repeatPenalty, i})
				} else {
					logitsID = append(logitsID, pair{plogits[i] * scale / repeatPenalty, i})
				}
				// Else append pair to logitsID, scaling probability
			} else {
				logitsID = append(logitsID, pair{plogits[i] * scale, i})
			}
		}
	}

	if ml.DEBUG {
		fmt.Printf("\n=== LOGITS ID AFTER | %d ===\n", len(logitsID))
		for i := 0; i < min(6, len(logitsID)); i++ {
			fmt.Printf("{ %.3f | %d }", logitsID[i].first, logitsID[i].second)
		}
		fmt.Printf(" ... ")
		for i := len(logitsID) - 6; i < len(logitsID)-1; i++ {
			fmt.Printf("{ %.3f | %d } ", logitsID[i].first, logitsID[i].second)
		}
	}

	// sort logitsID slice and return only top K elements
	//// sampleTopK(logitsID, topK)

	// NB! Inline logic for [sampleTopK] right here

	//// std::partial_sort(
	////	logits_id.begin(),
	////	logits_id.begin() + top_k, logits_id.end(),
	////	[](const std::pair<float, llama_vocab::id> & a, const std::pair<float, llama_vocab::id> & b) {
	//// return a.first > b.first;
	//// });
	//// logits_id.resize(top_k);

	sort.Slice(
		logitsID, // logitsID[:topK],
		func(a, b int) bool {
			return logitsID[a].first > logitsID[b].first
		})

	if ml.DEBUG {
		fmt.Printf("\n=== LOGITS ID SORTED | TOP K = %d ===\n", topK)
		for i := 0; i < min(6, len(logitsID)); i++ {
			fmt.Printf("{ %.3f | %d }", logitsID[i].first, logitsID[i].second)
		}
		fmt.Printf(" ... ")
		for i := len(logitsID) - 6; i < len(logitsID)-1; i++ {
			fmt.Printf("{ %.3f | %d } ", logitsID[i].first, logitsID[i].second)
		}
	}

	logitsID = logitsID[:topK]

	if ml.DEBUG {
		fmt.Printf("\n=== LOGITS ID RESIZED | %d ===\n", len(logitsID))
		for i := 0; i < min(6, len(logitsID)); i++ {
			fmt.Printf("{ %.3f | %d }", logitsID[i].first, logitsID[i].second)
		}
		fmt.Printf(" ... ")
		for i := len(logitsID) - 6; i < len(logitsID)-1; i++ {
			fmt.Printf("{ %.3f | %d } ", logitsID[i].first, logitsID[i].second)
		}
	}

	// FIXME Why loop? We've already SORTED logitsID and the MAX is just the FIRST element
	////double maxl = -INFINITY;
	maxl := float32(math.Inf(-1))
	for _, kv := range logitsID {
		//// maxl = std::max(maxl, kv.first);
		maxl = max(maxl, kv.first)
	}

	// compute probs for the top k tokens
	////probs.reserve(logits_id.size());
	probs := make([]float32, 0, len(logitsID)) // FIXME LEN vs CAP

	sum := float64(0.0)
	for _, kv := range logitsID {
		p := math.Exp(float64(kv.first - maxl))
		probs = append(probs, float32(p))
		sum += p
	}

	if ml.DEBUG {
		fmt.Printf("\n=== PROBS | %d ===\n", len(probs))
		for i := 0; i < min(6, len(probs)); i++ {
			fmt.Printf("%.3f  ", probs[i])
		}
		fmt.Printf(" ... ")
		for i := len(logitsID) - 6; i < len(probs)-1; i++ {
			fmt.Printf("%.3f  ", probs[i])
		}
	}

	// normalize the probs
	for i := range probs {
		probs[i] /= float32(sum)
	}

	if ml.DEBUG {
		fmt.Printf("\n=== PROBS NORM | %d ===\n", len(probs))
		for i := 0; i < min(6, len(probs)); i++ {
			fmt.Printf("%.3f  ", probs[i])
		}
		fmt.Printf(" ... ")
		for i := len(logitsID) - 6; i < len(probs)-1; i++ {
			fmt.Printf("%.3f  ", probs[i])
		}
	}

	if topP < 1.0 {

		cumsum := float32(0.0) // TODO float64 for better math?
		for i := uint32(0); i < uint32(len(probs)); i++ {
			cumsum += probs[i]
			if cumsum >= topP {
				probs = probs[:i+1]
				logitsID = logitsID[:i+1]
				break
			}
		}

		cumsum = 1.0 / cumsum
		for i := uint32(0); i < uint32(len(probs)); i++ {
			probs[i] *= cumsum
		}
	}

	if ml.DEBUG {
		if len(probs) > 6 {
			fmt.Printf("\n=== PROBS POST | %d ===\n", len(probs))
			for i := 0; i < min(6, len(probs)); i++ {
				fmt.Printf("%.3f  ", probs[i])
			}
			fmt.Printf(" ... ")
			for i := len(logitsID) - 6; i < len(probs)-1; i++ {
				fmt.Printf("%.3f  ", probs[i])
			}
		}
	}

	////std::discrete_distribution<> dist(probs.begin(), probs.end());
	////int idx = dist(rng);
	////return logits_id[idx].second;

	// --- discrete distribution
	//     TODO Do we need something better than hand-crafted math here?

	seed := time.Now().UnixNano()
	source := rand.NewSource(seed)

	for i := 0; i < len(probs); i++ {
		f := float32(source.Int63()) / (1 << 63)
		probs[i] = probs[i] * probs[i] * f * f
	}

	idx := 0
	maxProb := probs[0]
	for i := 1; i < len(probs); i++ {
		if probs[i] > maxProb {
			idx = i
			maxProb = probs[i]
		}
	}

	if ml.DEBUG {
		fmt.Printf("\nidx = %d", idx)
		fmt.Printf("\nlogitsID = %d | weight = %f", logitsID[idx].second, logitsID[idx].first)
	}

	return logitsID[idx].second
}

// llama_model_load
// load the model's weights from a file
// see convert-pth-to-ggml.py for details on format

func LoadModel(
	fileName string,
	//partsCount int,
	silent bool,
) (*Context, error) {

	lctx := NewContext()

	file, err := os.Open(fileName)
	if err != nil {
		return nil, err
	}
	defer file.Close()

	// --- check header magic and format version

	magic := readInt(file)

	if magic == LLAMA_FILE_MAGIC_UNVERSIONED || magic == LLAMA_FILE_MAGIC_OLD {
		fmt.Printf("\n[ERROR] Invalid model file '%s'! Too old, regenerate!", fileName)
		return nil, fmt.Errorf("invalid model file")
	}

	if magic != LLAMA_FILE_MAGIC {
		fmt.Printf("\n[ERROR] Invalid model file '%s'! Wrong MAGIC in header", fileName)
		return nil, fmt.Errorf("invalid model file")
	}

	version := readInt(file)

	if version != LLAMA_FILE_VERSION {
		fmt.Printf("\n[ERROR] Invalid model file '%s'! Unsupported version", fileName)
		return nil, fmt.Errorf("invalid model file")
	}

	// --- load hparams

	vocabSize := readInt(file)   // vocab_size
	embdSize := readInt(file)    // dim
	multSize := readInt(file)    // multiple_of
	headsCount := readInt(file)  // n_heads
	layersCount := readInt(file) // n_layers
	rotCount := readInt(file)    // rot = dim // n_heads [obsolete]
	f16 := readInt(file)         // ftype

	model := lctx.Model

	model.hparams.vocabSize = vocabSize
	model.hparams.embdSize = embdSize
	model.hparams.multSize = multSize
	model.hparams.headsCount = headsCount
	model.hparams.layersCount = layersCount
	model.hparams.rotCount = rotCount
	model.hparams.f16 = f16

	// --- init cache
	//KVCacheInit(&lctx.Model.hparams, &lctx.Model.kvSelf, ml.TYPE_F32)
	dt := ml.TYPE_F32
	size := embdSize * layersCount * 512 /*ctxSize*/ // FIXME ctxSize
	lctx.Model.kvSelf.K = ml.NewTensor1D(nil, dt, size)
	lctx.Model.kvSelf.V = ml.NewTensor1D(nil, dt, size)

	// NB! Do not try to resize / relocate secondary pointers
	lctx.Vocab = ml.NewVocab(vocabSize)
	vocab := lctx.Vocab

	// FIXME Reserve extra space for tokensCount (N) = 8 (as with LogitsAll == true)
	//lctx.Logits = make([]float32, vocabSize*8, vocabSize*8) // NewFloatSlice(vocabSize, vocabSize) // FIXME ASAP
	lctx.Logits = make([]float32, vocabSize, vocabSize) // use just vocab size as CPP version does by default

	if ml.DEBUG {
		fmt.Printf("\nvocab  = %d", vocabSize)
		fmt.Printf("\nembd   = %d", embdSize)
		fmt.Printf("\nmult   = %d", multSize)
		fmt.Printf("\nheads  = %d", headsCount)
		fmt.Printf("\nlayers = %d", layersCount)
		fmt.Printf("\nrot    = %d", rotCount)
		fmt.Printf("\nf16    = %d", f16)
	}

	//fmt.Printf("\nctx   = %d", hparamsCtx)
	//fmt.Printf("\nn_ff    = %d", n_ff)

	n_ff := ((2*(4*embdSize)/3 + multSize - 1) / multSize) * multSize

	// --- load vocab

	if !silent && runtime.GOOS == "windows" {
		Colorize("[magenta][ INIT ][white] Loading vocab...")
	}

	vocabBar := progressbar.NewOptions(
		int(vocabSize),
		progressbar.OptionFullWidth(),
		//progressbar.OptionSetWidth(40),
		progressbar.OptionEnableColorCodes(true),
		progressbar.OptionSetPredictTime(false),
		progressbar.OptionSetElapsedTime(false),
		progressbar.OptionSetDescription("[light_magenta][ INIT ][light_blue] Loading model vocab...  [light_cyan]"),
		progressbar.OptionSetTheme(progressbar.Theme{
			Saucer:        "[light_magenta]▒[reset]",
			SaucerHead:    "[white]▒[reset]",
			SaucerPadding: "[dark_gray]▒[reset]",
			BarStart:      "[dark_gray]║[reset]",
			BarEnd:        "[dark_gray]║[reset]",
		}))

	for i := uint32(0); i < vocabSize; i++ {

		if !silent && runtime.GOOS != "windows" && i%100 == 0 {
			vocabBar.Set(int(i))
		}

		length := readInt(file)
		token := readString(file, length)
		score := readFP32(file)

		vocab.Token2ID[token] = i
		vocab.ID2Token[i] = ml.TokenScore{Token: token, Score: score}
	}

	if !silent && runtime.GOOS != "windows" {
		vocabBar.Finish()
		fmt.Printf("\n")
	}

	ctx := model.ctx

	// --- prepare memory for the weights
	{
		model.tokEmbeddings = ml.NewTensor2D(ctx, ml.TYPE_F32 /*wtype*/, embdSize, vocabSize)

		model.norm = ml.NewTensor1D(ctx, ml.TYPE_F32, embdSize)
		model.output = ml.NewTensor2D(ctx, ml.TYPE_F32 /*wtype*/, embdSize, vocabSize)

		// map by name
		model.tensors["tok_embeddings.weight"] = model.tokEmbeddings

		model.tensors["norm.weight"] = model.norm
		model.tensors["output.weight"] = model.output

		model.layers = make([]Layer, layersCount)
		for i := uint32(0); i < layersCount; i++ {
			//auto & layer = model.layers[i];

			model.layers[i].attentionNorm = ml.NewTensor1D(ctx, ml.TYPE_F32, embdSize)

			model.layers[i].wq = ml.NewTensor2D(ctx, ml.TYPE_F32 /*wtype*/, embdSize, embdSize)
			model.layers[i].wk = ml.NewTensor2D(ctx, ml.TYPE_F32 /*wtype*/, embdSize, embdSize)
			model.layers[i].wv = ml.NewTensor2D(ctx, ml.TYPE_F32 /*wtype*/, embdSize, embdSize)
			model.layers[i].wo = ml.NewTensor2D(ctx, ml.TYPE_F32 /*wtype*/, embdSize, embdSize)

			model.layers[i].ffn_norm = ml.NewTensor1D(ctx, ml.TYPE_F32, embdSize)

			model.layers[i].w1 = ml.NewTensor2D(ctx, ml.TYPE_F32 /*wtype*/, embdSize, n_ff)
			model.layers[i].w2 = ml.NewTensor2D(ctx, ml.TYPE_F32 /*wtype*/, n_ff, embdSize)
			model.layers[i].w3 = ml.NewTensor2D(ctx, ml.TYPE_F32 /*wtype*/, embdSize, n_ff)

			// map by name
			prefix := fmt.Sprintf("layers.%d.", i)

			model.tensors[prefix+"attention_norm.weight"] = model.layers[i].attentionNorm

			model.tensors[prefix+"attention.wq.weight"] = model.layers[i].wq
			model.tensors[prefix+"attention.wk.weight"] = model.layers[i].wk
			model.tensors[prefix+"attention.wv.weight"] = model.layers[i].wv
			model.tensors[prefix+"attention.wo.weight"] = model.layers[i].wo

			model.tensors[prefix+"ffn_norm.weight"] = model.layers[i].ffn_norm

			model.tensors[prefix+"feed_forward.w1.weight"] = model.layers[i].w1
			model.tensors[prefix+"feed_forward.w2.weight"] = model.layers[i].w2
			model.tensors[prefix+"feed_forward.w3.weight"] = model.layers[i].w3
		}
	}

	if !silent && runtime.GOOS == "windows" {
		Colorize("\n[magenta][ INIT ][white] Loading model - please wait ...")
	}

	// https://pkg.go.dev/github.com/schollz/progressbar/v3#Option
	bar := progressbar.NewOptions(int(layersCount*9),
		progressbar.OptionFullWidth(),
		//progressbar.OptionSetWidth(40),
		progressbar.OptionEnableColorCodes(true),
		progressbar.OptionSetPredictTime(false),
		progressbar.OptionSetElapsedTime(false),
		progressbar.OptionSetDescription("[light_magenta][ INIT ][light_blue] Loading model weights...[light_cyan]"),
		progressbar.OptionSetTheme(progressbar.Theme{
			Saucer:        "[light_magenta]▒[reset]",
			SaucerHead:    "[white]▒[reset]",
			SaucerPadding: "[dark_gray]▒[reset]",
			BarStart:      "[dark_gray]║[reset]",
			BarEnd:        "[dark_gray]║[reset]",
		}))

	// --- load weights

	var tensorsCount uint32
	for {

		dims := readInt(file)
		if dims < 1 || dims > 2 { // TODO Check for EOF
			break
		}

<<<<<<< HEAD
		nameLength := readInt(file)
		shardType := ml.DType(readInt(file))
=======
		//fmt.Printf("\n\n[llamaModelLoad] Loading model part %d / %d from '%s'\n", i+1, partsCount, fname_part)

		// --- Python ---
		// fout.write(struct.pack("iii", len(data.shape), len(sname), ftype_cur))
		// for dim in reversed(data.shape):
		//     fout.write(struct.pack("i", dim))
		// fout.write(sname)

		//fin = std::ifstream(fname_part, std::ios::binary);
		//fin.rdbuf()->pubsetbuf(f_buf.data(), f_buf.size());
		//fin.seekg(file_offset);

		// load weights
		{
			tensorsCount := uint32(0)

			for {
				dims := readInt(file)

				// Check for EOF
				if err == io.EOF || dims == 0 || dims > 2 {
					break
				}
>>>>>>> 887ae992

		nelements := 1
		ne := [2]uint32{1, 1}
		for i := 0; i < int(dims); i++ {
			ne[i] = readInt(file)
			nelements *= int(ne[i])
		}

		name := readString(file, nameLength)
		if _, ok := model.tensors[name]; !ok {
			fmt.Printf("\n[ERROR] Unknown tensor '%s' in model file", name)
			os.Exit(1)
		}

		if ml.DEBUG {
			typeStr := "FP32"
			if shardType == ml.TYPE_F16 {
				typeStr = "FP16"
			}
			memStr := fmt.Sprintf("%dM", nelements*4/1024/1024)
			fmt.Printf("\n=== LAYER #%d === %s | %s | %s ===", tensorsCount, typeStr, name, memStr)
		}

		/* The latest GGJT format is always ONE-PART-NO-SPLIT-TENSORS binary file, so the parsing is really streamlined

		    partsCount := LLAMA_N_PARTS[embdSize]
			splitType := SPLIT_NONE
			if partsCount > 1 && dims > 1 {
				splitType = SPLIT_BY_COLUMNS
				if strings.Contains(name, "output") {
					splitType = SPLIT_NONE
				} else if strings.Contains(name, "layers") &&
					!strings.Contains(name, "attention.wo.weight") &&
					!strings.Contains(name, "feed_forward.w2.weight") {
					splitType = SPLIT_NONE
				}
			}
		*/

		tensor := model.tensors[name]
		tensorSize := tensor.Nelements()

		// --- all tensors in file are aligned for 32 bytes

		alignment := int64(32)
		offset, _ := file.Seek(0, io.SeekCurrent)
		for ; offset%alignment != 0; offset++ {
		}
		file.Seek(offset, io.SeekStart)

		// --- read tensor into memory

		if shardType == ml.TYPE_F16 {
			// FIXME Single-dimension tensors always presented as FP32
			// after conversion from PyTorch even for FP16 models
			for n := uint32(0); n < tensorSize; n++ {
				tensor.Data[n] = readFP16ToFP32(file)
			}
		} else if shardType == ml.TYPE_F32 {
			var fake []byte
			fakeHeader := (*reflect.SliceHeader)(unsafe.Pointer(&fake))
			// NB! unsafe.Pointer(tensor.Data) for *Data VS unsafe.Pointer(&tensor.Data) for Data
			dataHeader := (*reflect.SliceHeader)(unsafe.Pointer(&tensor.Data))

			fakeHeader.Data = dataHeader.Data
			fakeHeader.Len = int(tensorSize * 4)
			fakeHeader.Cap = int(tensorSize * 4)

			//fmt.Printf("\n== FAKE []BYTE LEN = %d", len(fake))
			if count, err := io.ReadFull(file, fake); err != nil || count != int(tensorSize*4) {
				fmt.Printf("\n[ERROR] Failed to read BIG FP32 chunk from model!")
				fmt.Printf("\n[ERROR] COUNT = %d | ERR = %s", count, err.Error())
				os.Exit(1)
			}
		} else {
			fmt.Printf("\n[ERROR] Tensor data type is not supported yet!")
			os.Exit(0)
		}

		tensorsCount++
		model.loadedCount++
		if !silent && runtime.GOOS != "windows" {
			bar.Add(1)
		}
	}

	if !silent && runtime.GOOS != "windows" {
		bar.Finish()
	}

	return lctx, nil
}

func max(a, b float32) float32 {
	if a >= b {
		return a
	}
	return b
}

// NB! INT = 32 bits
func readInt(file *os.File) uint32 {
	buf := make([]byte, 4)
	if count, err := file.Read(buf); err != nil || count != 4 {
		return 0
	}
	return uint32(buf[3])<<24 | uint32(buf[2])<<16 | uint32(buf[1])<<8 | uint32(buf[0])
}

func readString(file *os.File, len uint32) string {
	buf := make([]byte, len)
	if count, err := file.Read(buf); err != nil || count != int(len) {
		return ""
	}
	return string(buf)
}

func readFP16ToFP32(file *os.File) float32 {
	buf := make([]byte, 2)
	if count, err := file.Read(buf); err != nil || count != 2 {
		return 0.0
	}
	bits := uint16(buf[1])<<8 | uint16(buf[0])
	f16 := float16.Frombits(bits)
	return f16.Float32()
}

func readFP32(file *os.File) float32 {
	buf := make([]byte, 4)
	if count, err := file.Read(buf); err != nil || count != 4 {
		return 0.0
	}
	bits := uint32(buf[3])<<24 | uint32(buf[2])<<16 | uint32(buf[1])<<8 | uint32(buf[0])
	return math.Float32frombits(bits)
}

// ExtractTokens is a function to extract a slice of tokens from the ring buffer
func ExtractTokens(r *ring.Ring, count int) []uint32 {
	tokens := make([]uint32, count)
	for i := 0; i < count; i++ {
		tokens[i] = r.Value.(uint32)
		r = r.Next()
	}
	return tokens
}

func Colorize(format string, opts ...interface{}) (n int, err error) {
	var DefaultOutput = colorable.NewColorableStdout()
	return fmt.Fprintf(DefaultOutput, colorstring.Color(format), opts...)
}<|MERGE_RESOLUTION|>--- conflicted
+++ resolved
@@ -13,10 +13,9 @@
 	"time"
 	"unsafe"
 
-	"github.com/schollz/progressbar/v3"
-
 	"github.com/mattn/go-colorable"
 	"github.com/mitchellh/colorstring"
+	"github.com/schollz/progressbar/v3"
 	"github.com/x448/float16"
 	"golang.org/x/exp/slices"
 
@@ -1001,34 +1000,8 @@
 			break
 		}
 
-<<<<<<< HEAD
 		nameLength := readInt(file)
 		shardType := ml.DType(readInt(file))
-=======
-		//fmt.Printf("\n\n[llamaModelLoad] Loading model part %d / %d from '%s'\n", i+1, partsCount, fname_part)
-
-		// --- Python ---
-		// fout.write(struct.pack("iii", len(data.shape), len(sname), ftype_cur))
-		// for dim in reversed(data.shape):
-		//     fout.write(struct.pack("i", dim))
-		// fout.write(sname)
-
-		//fin = std::ifstream(fname_part, std::ios::binary);
-		//fin.rdbuf()->pubsetbuf(f_buf.data(), f_buf.size());
-		//fin.seekg(file_offset);
-
-		// load weights
-		{
-			tensorsCount := uint32(0)
-
-			for {
-				dims := readInt(file)
-
-				// Check for EOF
-				if err == io.EOF || dims == 0 || dims > 2 {
-					break
-				}
->>>>>>> 887ae992
 
 		nelements := 1
 		ne := [2]uint32{1, 1}
